--- conflicted
+++ resolved
@@ -684,13 +684,10 @@
     connect(game_list_placeholder, &GameListPlaceholder::AddDirectory, this,
         &GMainWindow::OnGameListAddDirectory);
     connect(game_list, &GameList::ShowList, this, &GMainWindow::OnGameListShowList);
-<<<<<<< HEAD
     connect(game_list, &GameList::PopulatingCompleted,
         [this] { multiplayer_state->UpdateGameList(game_list->GetModel()); });
-=======
     connect(game_list, &GameList::PopulatingCompleted, this,
             [this] { multiplayer_state->UpdateGameList(game_list->GetModel()); });
->>>>>>> 1ddea27a
 
     connect(this, &GMainWindow::EmulationStarting, render_window,
         &GRenderWindow::OnEmulationStarting);
